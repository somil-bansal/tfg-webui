--- conflicted
+++ resolved
@@ -396,12 +396,8 @@
 	"Select a mode": "モードを選択",
 	"Select a model": "モデルを選択",
 	"Select an Ollama instance": "Ollama インスタンスを選択",
-<<<<<<< HEAD
-	"Select model": "",
+	"Select model": "モデルを選択",
 	"Selected models do not support image inputs": "",
-=======
-	"Select model": "モデルを選択",
->>>>>>> 009e85d5
 	"Send": "",
 	"Send a Message": "メッセージを送信",
 	"Send message": "メッセージを送信",
