--- conflicted
+++ resolved
@@ -185,12 +185,9 @@
     CHUNK_SIZE,
     CONTENT_EXTRACTION_ENGINE,
     TIKA_SERVER_URL,
-<<<<<<< HEAD
     DOCLING_SERVER_URL,
-=======
     DOCUMENT_INTELLIGENCE_ENDPOINT,
     DOCUMENT_INTELLIGENCE_KEY,
->>>>>>> 4770285c
     RAG_TOP_K,
     RAG_TEXT_SPLITTER,
     TIKTOKEN_ENCODING_NAME,
@@ -552,12 +549,9 @@
 
 app.state.config.CONTENT_EXTRACTION_ENGINE = CONTENT_EXTRACTION_ENGINE
 app.state.config.TIKA_SERVER_URL = TIKA_SERVER_URL
-<<<<<<< HEAD
 app.state.config.DOCLING_SERVER_URL = DOCLING_SERVER_URL
-=======
 app.state.config.DOCUMENT_INTELLIGENCE_ENDPOINT = DOCUMENT_INTELLIGENCE_ENDPOINT
 app.state.config.DOCUMENT_INTELLIGENCE_KEY = DOCUMENT_INTELLIGENCE_KEY
->>>>>>> 4770285c
 
 app.state.config.TEXT_SPLITTER = RAG_TEXT_SPLITTER
 app.state.config.TIKTOKEN_ENCODING_NAME = TIKTOKEN_ENCODING_NAME
